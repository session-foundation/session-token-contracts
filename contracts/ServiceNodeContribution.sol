// SPDX-License-Identifier: GPL-3.0
pragma solidity ^0.8.20;

import "./libraries/Shared.sol";
import "./interfaces/IServiceNodeRewards.sol";
import "@openzeppelin/contracts/token/ERC20/utils/SafeERC20.sol";

/**
 * @title Service Node Contribution Contract
 * @dev This contract allows for the collection of contributions towards a service node. Operators usually generate one of these smart contracts 
 * for every service node they start and wish to allow other external persons to contribute to using the parent factory contract. 
 * Contributors can fund the service node until the staking requirement is met. After this point the operator will 
 * finalize the node setup, which will send the necessary node information and funds to the ServiceNodeRewards contract. This contract also allows for the
 * withdrawal of contributions before finalization, and cancel the node setup with refunds to contributors.
 **/
contract ServiceNodeContribution is Shared {
    using SafeERC20 for IERC20;

    // Staking
    // solhint-disable-next-line var-name-mixedcase
    IERC20                                 public immutable SENT;
    IServiceNodeRewards                    public immutable stakingRewardsContract;
    uint256                                public immutable stakingRequirement;

    // Service Node
    BN256G1.G1Point                        public           blsPubkey;
    IServiceNodeRewards.ServiceNodeParams  public           serviceNodeParams;
    IServiceNodeRewards.BLSSignatureParams public           blsSignature;

    // Contributions
    address                                public immutable operator;
    mapping(address => uint256)            public           contributions;
    uint256                                public immutable maxContributors;
    uint256                                public           operatorContribution;
    uint256                                public           totalContribution;
    uint256                                public           numberContributors;

    // Smart Contract
    bool                                   public           finalized = false;
    bool                                   public           cancelled = false;

    // MODIFIERS
    modifier onlyOperator() {
        require(msg.sender == operator, "Only the operator can perform this action.");
        _;
    }

    // EVENTS
    event Cancelled      (uint256 indexed serviceNodePubkey);
    event Finalized      (uint256 indexed serviceNodePubkey);
    event NewContribution(address indexed contributor, uint256 amount);
    event StakeWithdrawn (address indexed contributor, uint256 amount);

    /// @notice Constructs the ServiceNodeContribution contract. This is usually done by the parent factory contract
    /// @param _stakingRewardsContract Address of the staking rewards contract.
    /// @param _maxContributors Maximum number of contributors allowed.
    /// @param _blsPubkey - 64 bytes bls public key
    /// @param _serviceNodeParams - Service node public key, signature proving ownership of public key and fee that operator is charging
    constructor(address _stakingRewardsContract, uint256 _maxContributors, BN256G1.G1Point memory _blsPubkey, IServiceNodeRewards.ServiceNodeParams memory _serviceNodeParams) 
        nzAddr(_stakingRewardsContract)
        nzUint(_maxContributors)
    {
        stakingRewardsContract = IServiceNodeRewards(_stakingRewardsContract);
        SENT                   = IERC20(stakingRewardsContract.designatedToken());
        stakingRequirement     = stakingRewardsContract.stakingRequirement();
        maxContributors        = _maxContributors;
<<<<<<< HEAD
        operator               = tx.origin;
=======
        operator               = tx.origin; // NOTE: Creation is delegated by operator through factory
>>>>>>> 05db7185
        blsPubkey              = _blsPubkey;
        serviceNodeParams      = _serviceNodeParams;
    }

    //////////////////////////////////////////////////////////////
    //                                                          //
    //                  State-changing functions                //
    //                                                          //
    //////////////////////////////////////////////////////////////

    /**
     * @notice Allows the operator to contribute funds towards their own node.
     * @dev This function sets the operator's contribution and emits a NewContribution event.
     * @param _blsSignature - 128 byte bls proof of possession signature
     * It can only be called once by the operator and must be done before any other contributions are made.
     */
    function contributeOperatorFunds(IServiceNodeRewards.BLSSignatureParams memory _blsSignature) public onlyOperator {
        require(operatorContribution == 0, "Operator already contributed funds");
        require(!cancelled, "Node has been cancelled.");
        operatorContribution = minimumContribution();
        blsSignature = _blsSignature;
        contributeFunds(operatorContribution);
    }

    /**
     * @notice Allows contributors to fund the service node. This is the main entry point for contributors wanting to stake to a node.
     * @dev Contributions are only accepted if the operator has already contributed, the node has not been finalized or cancelled, and the contribution amount is above the minimum requirement.
     * @param amount The amount of funds to contribute.
     */
    function contributeFunds(uint256 amount) public {
        require(operatorContribution > 0, "Operator has not contributed funds");
        require(amount >= minimumContribution(), "Contribution is below the minimum requirement.");
        require(totalContribution + amount <= stakingRequirement, "Contribution exceeds the funding goal.");
        require(!finalized, "Node has already been finalized.");
        require(!cancelled, "Node has been cancelled.");
        numberContributors += 1;
        contributions[msg.sender] += amount;
        totalContribution += amount;
        SENT.safeTransferFrom(msg.sender, address(this), amount);
        emit NewContribution(msg.sender, amount);
    }

    //TODO sean move this into contribute funds
    function finalizeNode() public onlyOperator {
        require(totalContribution == stakingRequirement, "Funding goal has not been met.");
        require(!finalized, "Node has already been finalized.");
        require(!cancelled, "Node has been cancelled.");
        finalized = true;
        SENT.approve(address(stakingRewardsContract), stakingRequirement);
        // TODO sean change the params to pass in all the contributor details also
        IServiceNodeRewards.Contributor[] memory contributors = new IServiceNodeRewards.Contributor[](1);
        contributors[0] = IServiceNodeRewards.Contributor(operator, stakingRequirement);
        stakingRewardsContract.addBLSPublicKey(blsPubkey, blsSignature, serviceNodeParams, contributors);

        emit Finalized(serviceNodeParams.serviceNodePubkey);
    }

    // TODO rescue funds remaining after finalising


    /**
     * @notice Allows contributors to withdraw their stake before the node is finalized.
     * @dev Withdrawals are only allowed if the node has not been finalized or cancelled. The operator cannot withdraw their contribution through this method. Operator should call cancelNode() instead.
     */
    function withdrawStake() public {
        require(contributions[msg.sender] > 0, "You have not contributed.");
        require(!finalized, "Node has already been finalized.");
        require(msg.sender != operator, "Operator cannot withdraw");
        uint256 refundAmount = contributions[msg.sender];
        contributions[msg.sender] = 0;
        numberContributors -= 1;
        totalContribution -= refundAmount;
        SENT.safeTransfer(msg.sender, refundAmount);
        emit StakeWithdrawn(msg.sender, refundAmount);
    }

    /**
     * @notice Cancels the service node setup. Will refund the operator and the contributors will be able to call withdrawStake to get their stake back.
     * @dev This can only be done by the operator and only if the node has not been finalized or already cancelled.
     */
    function cancelNode() public onlyOperator {
        require(!finalized, "Cannot cancel a finalized node.");
        require(!cancelled, "Node has already been cancelled.");

        // NOTE: Refund
        uint256 refundAmount       = contributions[msg.sender];
        contributions[msg.sender]  = 0;
        totalContribution         -= refundAmount;
        SENT.safeTransfer(msg.sender, refundAmount);

        // NOTE: Cancel registration
        require(refundAmount == operatorContribution, "Refund to operator on cancel must match operator contribution");
        cancelled                  = true;
        numberContributors         = numberContributors > 0 ? (numberContributors - 1) : 0;
        operatorContribution       = 0;

        emit Cancelled(serviceNodeParams.serviceNodePubkey);
    }

    //////////////////////////////////////////////////////////////
    //                                                          //
    //                Non-state-changing functions              //
    //                                                          //
    //////////////////////////////////////////////////////////////

    /**
     * @notice Calculates the minimum contribution amount.
     * @dev The minimum contribution is dynamically calculated based on the number of contributors and the staking requirement. It returns math.ceilDiv of the calculation
     * @return The minimum contribution amount.
     */
    function minimumContribution() public view returns (uint256) {
        if (operatorContribution == 0)
            return (stakingRequirement - 1) / 4 + 1;
        return _minimumContribution(stakingRequirement - totalContribution, numberContributors, maxContributors);
    }

    function _minimumContribution(uint256 _contributionRemaining, uint256 _numberContributors, uint256 _maxContributors) public pure returns (uint256) {
        require(_maxContributors > _numberContributors, "Contributors exceed permitted maximum number of contributors");
        uint256 numContributionsRemainingAvail = _maxContributors - _numberContributors;
        return (_contributionRemaining - 1) / numContributionsRemainingAvail + 1;
    }
}
<|MERGE_RESOLUTION|>--- conflicted
+++ resolved
@@ -64,11 +64,7 @@
         SENT                   = IERC20(stakingRewardsContract.designatedToken());
         stakingRequirement     = stakingRewardsContract.stakingRequirement();
         maxContributors        = _maxContributors;
-<<<<<<< HEAD
-        operator               = tx.origin;
-=======
         operator               = tx.origin; // NOTE: Creation is delegated by operator through factory
->>>>>>> 05db7185
         blsPubkey              = _blsPubkey;
         serviceNodeParams      = _serviceNodeParams;
     }
