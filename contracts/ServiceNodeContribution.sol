// SPDX-License-Identifier: GPL-3.0
pragma solidity ^0.8.20;

import "./libraries/Shared.sol";
import "./interfaces/IServiceNodeRewards.sol";
import "@openzeppelin/contracts/token/ERC20/utils/SafeERC20.sol";

/**
 * @title Service Node Contribution Contract
 *
 * @dev This contract allows for the collection of contributions towards
 * a service node. Operators usually generate one of these smart contracts using
 * the parent factory contract `ServiceNodeContributionFactory` for each service
 * node they start and wish to collateralise with funds from the public.
 *
 * Contributors can fund the service node until the staking requirement is met.
 * Once the staking requirement is met, the contract is automatically finalized
 * and send the service node registration `ServiceNodeRewards` contract.
 *
 * This contract supports revoking of the contract prior to finalisation,
 * refunding the contribution to the contributors and the operator.
 */
contract ServiceNodeContribution is Shared {
    using SafeERC20 for IERC20;

    // Staking
    // solhint-disable-next-line var-name-mixedcase
    IERC20                                 public immutable SENT;
    IServiceNodeRewards                    public immutable stakingRewardsContract;
    uint256                                public immutable stakingRequirement;

    // Service Node
    BN256G1.G1Point                        public           blsPubkey;
    IServiceNodeRewards.ServiceNodeParams  public           serviceNodeParams;
    IServiceNodeRewards.BLSSignatureParams public           blsSignature;

    // Contributions
    address                                public immutable operator;
    mapping(address => uint256)            public           contributions;
    mapping(address => uint256)            public           contributionTimestamp;
    address[]                              public           contributorAddresses;
    uint256                                public immutable maxContributors;

    // Smart Contract
    bool                                   public           finalized = false;
    bool                                   public           cancelled = false;

    uint64 public constant WITHDRAWAL_DELAY = 1 days;

    // MODIFIERS
    modifier onlyOperator() {
        require(msg.sender == operator, "Only the operator can perform this action.");
        _;
    }

    // EVENTS
<<<<<<< HEAD
    event Cancelled           (uint256 indexed serviceNodePubkey);
    event Finalized           (uint256 indexed serviceNodePubkey);
    event NewContribution     (address indexed contributor, uint256 amount);
    event WithdrawContribution(address indexed contributor, uint256 amount);
=======
    event Cancelled      (uint256 indexed serviceNodePubkey);
    event Finalized      (uint256 indexed serviceNodePubkey);
    event NewContribution(address indexed contributor, uint256 amount);
    event StakeWithdrawn (address indexed contributor, uint256 amount);
>>>>>>> 03192c49

    /**
     * @notice Constructs a multi-contribution service node contract for the
     * specified `_stakingRewardsContract`.
     *
     * @dev This contract should typically be invoked from the parent
     * contribution factory `ServiceNodeContributionFactory`.
     *
     * @param _stakingRewardsContract Address of the staking rewards contract.
     * @param _maxContributors Maximum number of contributors allowed.
     * @param _blsPubkey 64 byte BLS public key for the service node.
     * @param _serviceNodeParams Service node public key and signature proving
     * ownership of the public key and the fee the operator is charging.
     */
    constructor(address _stakingRewardsContract, uint256 _maxContributors, BN256G1.G1Point memory _blsPubkey, IServiceNodeRewards.ServiceNodeParams memory _serviceNodeParams)
        nzAddr(_stakingRewardsContract)
        nzUint(_maxContributors)
    {
        stakingRewardsContract = IServiceNodeRewards(_stakingRewardsContract);
        stakingRequirement     = stakingRewardsContract.stakingRequirement();
        SENT                   = IERC20(stakingRewardsContract.designatedToken());

        maxContributors        = _maxContributors;
        operator               = tx.origin; // NOTE: Creation is delegated by operator through factory
        blsPubkey              = _blsPubkey;
        serviceNodeParams      = _serviceNodeParams;
    }

    //////////////////////////////////////////////////////////////
    //                                                          //
    //                  State-changing functions                //
    //                                                          //
    //////////////////////////////////////////////////////////////

    /**
     * @notice Allows the operator to contribute funds towards their own node.
     *
<<<<<<< HEAD
     * It can only be called once by the operator and must be done before any
     * other contributions are made.
     *
=======
>>>>>>> 03192c49
     * @dev This function sets the operator's contribution and emits
     * a NewContribution event.
     *
     * @param amount The number of SENT tokens contributed by the operator. It
     * must be at least `minimumContribution` amount of tokens or the operation
     * is reverted.
     * @param _blsSignature 128 byte BLS proof of possession signature that
     * proves ownership of the `blsPubkey`.
<<<<<<< HEAD
     */
    function contributeOperatorFunds(uint256 amount, IServiceNodeRewards.BLSSignatureParams memory _blsSignature) public onlyOperator {
        require(contributorAddresses.length == 0, "Operator already contributed funds");
        require(!cancelled,                       "Node has been cancelled.");
        require(amount >= minimumContribution(),  "Contribution is below minimum requirement");
=======
     * It can only be called once by the operator and must be done before any other contributions are made.
     */
    function contributeOperatorFunds(uint256 amount, IServiceNodeRewards.BLSSignatureParams memory _blsSignature) public onlyOperator {
        require(contributorAddresses.length == 0, "Operator already contributed funds");
        require(!cancelled, "Node has been cancelled.");
        require(amount >= minimumContribution(), "Contribution is below minimum requirement");
>>>>>>> 03192c49
        blsSignature = _blsSignature;
        contributeFunds(amount);
    }

    /**
     * @notice Contribute funds to the contract for the service node run by
     * `operator`. The `amount` of SENT token must be at least the
     * `minimumContribution` or otherwise the contribution is reverted.
     *
     * @dev Main entry point for funds to enter the contract. Contributions are
     * only permitted the public if the operator has already contributed and the
<<<<<<< HEAD
     * node has not been finalized or cancelled.
=======
     * node has not
     *
     *   - finalized
     *   - cancelled
>>>>>>> 03192c49
     *
     * @param amount The amount of SENT token to contribute to the contract.
     */
    function contributeFunds(uint256 amount) public {
<<<<<<< HEAD
        // NOTE: Check if we are allowed to call contribute funds
        if (msg.sender == operator) {
            require(blsSignatureIsInit(blsSignature), "Operator must initially contribute via `contributOperatorFunds`");
        } else {
            // NOTE: Operator must have contributed first before the public can contribute
            require(contributorAddresses.length > 0, "Operator has not contributed funds");
        }

        require(amount >= minimumContribution(),                    "Contribution is below the minimum requirement.");
        require(totalContribution() + amount <= stakingRequirement, "Contribution exceeds the funding goal.");
        require(!finalized,                                         "Node has already been finalized.");
        require(!cancelled,                                         "Node has been cancelled.");

        // NOTE: Add the contributor to the contract
=======
        if (msg.sender != operator)
            require(contributorAddresses.length > 0, "Operator has not contributed funds");
        require(amount >= minimumContribution(), "Contribution is below the minimum requirement.");
        require(totalContribution() + amount <= stakingRequirement, "Contribution exceeds the funding goal.");
        require(!finalized, "Node has already been finalized.");
        require(!cancelled, "Node has been cancelled.");
>>>>>>> 03192c49
        if (contributions[msg.sender] == 0) {
            contributorAddresses.push(msg.sender);
        }

        // NOTE: Update the amount contributed and transfer the tokens
        contributions[msg.sender] += amount;
<<<<<<< HEAD
=======
        contributionTimestamp[msg.sender] = block.timestamp;
>>>>>>> 03192c49
        SENT.safeTransferFrom(msg.sender, address(this), amount);

        emit NewContribution(msg.sender, amount);
<<<<<<< HEAD

        // NOTE: Finalize the node if the staking requirement is met
        if (totalContribution() == stakingRequirement) {
=======
        if (totalContribution() == stakingRequirement)
>>>>>>> 03192c49
            finalizeNode();
        }
    }

    /**
     * @notice Invoked when the `totalContribution` of the contract matches the
     * `stakingRequirement`. The service node registration and SENT tokens are
     * transferred to the `stakingRewardsContract` to be included as a service
     * node in the network.
     */
    function finalizeNode() internal {
        require(totalContribution() == stakingRequirement, "Funding goal has not been met.");
<<<<<<< HEAD
        require(!finalized,                                "Node has already been finalized.");
        require(!cancelled,                                "Node has been cancelled.");
=======
        require(!finalized, "Node has already been finalized.");
        require(!cancelled, "Node has been cancelled.");
>>>>>>> 03192c49

        // NOTE: Finalise the contract and setup the contributors for the
        // `stakingRewardsContract`
        finalized = true;
        IServiceNodeRewards.Contributor[] memory contributors = new IServiceNodeRewards.Contributor[](contributorAddresses.length);
        for (uint256 i = 0; i < contributorAddresses.length; i++) {
            address contributorAddress = contributorAddresses[i];
            contributors[i]            = IServiceNodeRewards.Contributor(contributorAddress, contributions[contributorAddress]);
        }

        // NOTE: Transfer SENT and register the service node to the
        // `stakingRewardsContract`
        SENT.approve(address(stakingRewardsContract), stakingRequirement);
        stakingRewardsContract.addBLSPublicKey(blsPubkey, blsSignature, serviceNodeParams, contributors);
        emit Finalized(serviceNodeParams.serviceNodePubkey);
    }

    /**
     * @notice Reset the contract allowing it to be reused to re-register the
     * pre-existing node. The service node must be removed from the rewards
     * contract before a contract that has been reset can be refinalized.
     *
     * @dev Since this contract can only be called after finalisation, the SENT
     * balance of this contract will have been transferred to the rewards
     * contract and hence no refunding of balances is necessary.
     *
     * Once finalised, any refunding that has to occur will need to be done via
     * the rewards contract.
     *
<<<<<<< HEAD
     * @param amount The amount of funds the operator is to contribute. This
     * amount must be greater than the minimum operator contribution which can
     * be calculated by calling `calcMinimumContribution` with the staking
     * requirement and 0 contributors.
     */
    function resetContract(uint256 amount) external onlyOperator {
        require(finalized, "You cannot reset a contract that hasn't been finalised yet");

=======
     * @param amount The amount of funds the operator is to contribute.
     */
    function resetContract(uint256 amount) external onlyOperator {
        require(finalized, "You cannot reset a contract that hasn't been finalised yet");
>>>>>>> 03192c49
        // NOTE: Zero out all addresses in `contributions`
        for (uint256 i = 0; i < contributorAddresses.length; i++) {
            address toRemove        = contributorAddresses[i];
            contributions[toRemove] = 0;
        }

        // NOTE: Reset left-over contract variables
        delete contributorAddresses;

        // NOTE: Re-init the contract with the operator contribution.
        finalized = false;
        contributeOperatorFunds(amount, blsSignature);
    }

    /**
     * @notice Function to allow owner to rescue any ERC20 tokens sent to the
     * contract after it has been finalized.
     *
<<<<<<< HEAD
     * @dev Rescue is only allowed after finalisation so any token balance from
     * contributors have been transferred to the `stakingRewardsContract` and
     * the remaining tokens are those sent mistakenly after finalisation.
=======
     * @dev Rescue is only allowed after finalisation so any balance from
     * contributors have been transferred to the `stakingRewardsContract`.
>>>>>>> 03192c49
     *
     * @param tokenAddress The ERC20 token to rescue from the contract.
     */
    function rescueERC20(address tokenAddress) external onlyOperator {
        require(finalized,  "Contract has not been finalized yet.");
        require(!cancelled, "Contract has been cancelled.");
<<<<<<< HEAD

=======
>>>>>>> 03192c49
        IERC20 token    = IERC20(tokenAddress);
        uint256 balance = token.balanceOf(address(this));
        require(balance > 0, "Contract has no balance of the specified token.");

        token.transfer(operator, balance);
    }

    /**
<<<<<<< HEAD
     * @notice Allows contributors to withdraw their individual contribution if
     * the contract has not been finalized.
=======
     * @notice Allows contributors to withdraw their stake if the contract has
     * not been finalized.
>>>>>>> 03192c49

     * After finalization, the registration is transferred to the
     * `stakingRewardsContract` and withdrawal by or the operator contributors
     * must be done through that contract.
     */
    function withdrawContribution() public {
        require(contributions[msg.sender] > 0, "You have not contributed.");
<<<<<<< HEAD
        require(!finalized,                    "Node has already been finalized.");
        require(msg.sender != operator,        "Operator cannot withdraw");
        uint256 refundAmount = removeAndRefundContributor(msg.sender);
        emit WithdrawContribution(msg.sender, refundAmount);
=======
        require(block.timestamp - contributionTimestamp[msg.sender] > WITHDRAWAL_DELAY, "Withdrawal unavailable: 24 hours have not passed");
        require(!finalized, "Node has already been finalized.");
        require(msg.sender != operator, "Operator cannot withdraw");
        uint256 refundAmount = removeAndRefundContributor(msg.sender);
        emit StakeWithdrawn(msg.sender, refundAmount);
>>>>>>> 03192c49
    }

    /**
     * @notice Cancels the service node contract. The contract will refund the
<<<<<<< HEAD
     * operator and contributors are able to invoke `withdrawContribution` to
     * return their contributions.
=======
     * operator and contributors are able to invoke `withdrawStake` to return
     * their contributions.
>>>>>>> 03192c49
     *
     * @dev This can only be done by the operator and only if the node has not
     * been finalized or already has already called cancelled.
     */
    function cancelNode() public onlyOperator {
        require(!finalized, "Cannot cancel a finalized node.");
        require(!cancelled, "Node has already been cancelled.");
        cancelled = true;
        removeAndRefundContributor(msg.sender);
        emit Cancelled(serviceNodeParams.serviceNodePubkey);
    }
<<<<<<< HEAD

    /**
     * @dev Remove the contributor by address specified by `toRemove` from the
     * smart contract. This updates all contributor related smart contract
     * variables including the:
     *
     *   1) Removing contributor from contribution mapping
     *   2) Removing their address from the contribution array
     *   3) Refunding the SENT amount contributed to the contributor
     *
     * @return result The amount of SENT refunded for the given `toRemove`
     * address. If `toRemove` is not a contributor/does not exist, 0 is returned
     * as the refunded amount.
     */
    function removeAndRefundContributor(address toRemove) private returns (uint256 result) {
        result = contributions[toRemove];
        if (result == 0)
            return result;

        // 1) Removing contributor from contribution mapping
        contributions[toRemove] = 0;

        // 2) Removing their address from the contribution array
        for (uint256 index = 0; index < contributorAddresses.length; index++) {
            if (toRemove == contributorAddresses[index]) {
                contributorAddresses[index] = contributorAddresses[contributorAddresses.length - 1];
                contributorAddresses.pop();
                break;
            }
        }

=======

    /**
     * @dev Remove the contributor by address specified by `toRemove` from the
     * smart contract. This updates all contributor related smart contract
     * variables including the:
     *
     *   1) Removing contributor from contribution mapping
     *   2) Removing their address from the contribution array
     *   3) Refunding the SENT amount contributed to the contributor
     *
     * @return The amount of SENT refunded for the given `toRemove` address. If
     * `toRemove` is not a contributor/does not exist, 0 is returned as the
     * refunded amount.
     */
    function removeAndRefundContributor(address toRemove) private returns (uint256) {
        uint256 result = contributions[toRemove];
        if (result == 0)
            return result;

        // 1) Removing contributor from contribution mapping
        contributions[toRemove] = 0;

        // 2) Removing their address from the contribution array
        for (uint256 index = 0; index < contributorAddresses.length; index++) {
            if (toRemove == contributorAddresses[index]) {
                contributorAddresses[index] = contributorAddresses[contributorAddresses.length - 1];
                contributorAddresses.pop();
                break;
            }
        }

>>>>>>> 03192c49
        // 3) Refunding the SENT amount contributed to the contributor
        SENT.safeTransfer(toRemove, result);
        return result;
    }

    //////////////////////////////////////////////////////////////
    //                                                          //
    //                Non-state-changing functions              //
    //                                                          //
    //////////////////////////////////////////////////////////////

    /**
<<<<<<< HEAD
     * @notice Checks if the BLS signature has been set to non-zero values.
     * @dev This is used to guard against the operator calling `contributeFunds`
     * directly before calling `contributeOperatorFunds` otherwise an operator
     * could fund a node without setting the BLS proof-of-possession signature.
     */
    function blsSignatureIsInit(IServiceNodeRewards.BLSSignatureParams memory params) private pure returns (bool result) {
        result = params.sigs0 > 0 || params.sigs1 > 0 || params.sigs2 > 0 || params.sigs3 > 0;
        return result;
    }

    /**
     * @notice Calculates the minimum contribution amount given the current
     * contribution status of the contract.
     *
     * @dev The minimum contribution is dynamically calculated based on the
     * number of contributors and the staking requirement. It returns
     * math.ceilDiv of the calculation
     *
     * @return result The minimum contribution amount.
     */
    function minimumContribution() public view returns (uint256 result) {
        result = calcMinimumContribution(stakingRequirement - totalContribution(),
                                         contributorAddresses.length,
                                         maxContributors);
        return result;
    }

    /**
     * @notice Function to calculate the minimum contribution given the staking
     * parameters.
     *
     * This function reverts if invalid parameters are given such that the
     * operations would wrap or divide by 0.
     *
     * @param contributionRemaining The amount of contribution still available
     * to be contributed to this contract.
     * @param numContributors The number of contributors that have contributed
     * to the contract already including the operator.
     * @param maxNumContributors The maximum number of contributors allowed to
     * contribute to this contract.
     */
    function calcMinimumContribution(uint256 contributionRemaining, uint256 numContributors, uint256 maxNumContributors) public pure returns (uint256 result) {
        require(maxNumContributors > numContributors, "Contributors exceed permitted maximum number of contributors");
        if (numContributors == 0) {
            result = ((contributionRemaining - 1) / 4) + 1; // math.ceilDiv(25% of requirement)
        } else {
            uint256 slotsRemaining = maxNumContributors - numContributors;
            result                 = (contributionRemaining - 1) / slotsRemaining + 1;
        }
        return result;
    }

    /**
     * @notice Calculates the minimum operator contribution given the staking
     * requirement.
     */
    function minimumOperatorContribution(uint256 _stakingRequirement) public pure returns (uint256 result) {
        result = calcMinimumContribution(_stakingRequirement, 0, 1);
        return result;
    }

    /**
     * @dev This function allows unit-tests to query the length without having
     * to know the storage slot of the array size.
     */
    function contributorAddressesLength() public view returns (uint256 result) {
        result = contributorAddresses.length;
        return result;
    }

=======
     * @notice Calculates the minimum contribution amount given the current
     * state contribution status of the contract.
     * @dev The minimum contribution is dynamically calculated based on the
     * number of contributors and the staking requirement. It returns
     * math.ceilDiv of the calculation
     * @return The minimum contribution amount.
     */
    function minimumContribution() public view returns (uint256) {
        if (contributorAddresses.length == 0)
            return (stakingRequirement - 1) / 4 + 1;
        return _minimumContribution(stakingRequirement - totalContribution(), contributorAddresses.length, maxContributors);
    }

    function _minimumContribution(uint256 contributionRemaining, uint256 numberContributors, uint256 _maxContributors) public pure returns (uint256) {
        require(_maxContributors > numberContributors, "Contributors exceed permitted maximum number of contributors");
        uint256 numContributionsRemainingAvail = _maxContributors - numberContributors;
        return (contributionRemaining - 1) / numContributionsRemainingAvail + 1;
    }

    /**
     * @dev This function allows unit-tests to query the length without having
     * to know the storage slot of the array size.
     */
    function contributorAddressesLength() public view returns (uint256 result) {
        result = contributorAddresses.length;
        return result;
    }

>>>>>>> 03192c49
    /**
     * @notice Get the contribution by the operator, defined to always be the
     * first contribution in the contract.
     */
    function operatorContribution() public view returns (uint256 result) {
        result = contributorAddresses.length > 0 ? contributions[contributorAddresses[0]] : 0;
        return result;
    }

    /**
     * @notice Sum up all the contributions recorded in the contributors list
     */
    function totalContribution() public view returns (uint256 result) {
        for (uint256 i = 0; i < contributorAddresses.length; i++) {
<<<<<<< HEAD
            address entry  = contributorAddresses[i];
            result        += contributions[entry];
=======
            address entry = contributorAddresses[i];
            result += contributions[entry];
>>>>>>> 03192c49
        }
        return result;
    }
}<|MERGE_RESOLUTION|>--- conflicted
+++ resolved
@@ -54,17 +54,10 @@
     }
 
     // EVENTS
-<<<<<<< HEAD
     event Cancelled           (uint256 indexed serviceNodePubkey);
     event Finalized           (uint256 indexed serviceNodePubkey);
     event NewContribution     (address indexed contributor, uint256 amount);
     event WithdrawContribution(address indexed contributor, uint256 amount);
-=======
-    event Cancelled      (uint256 indexed serviceNodePubkey);
-    event Finalized      (uint256 indexed serviceNodePubkey);
-    event NewContribution(address indexed contributor, uint256 amount);
-    event StakeWithdrawn (address indexed contributor, uint256 amount);
->>>>>>> 03192c49
 
     /**
      * @notice Constructs a multi-contribution service node contract for the
@@ -102,12 +95,9 @@
     /**
      * @notice Allows the operator to contribute funds towards their own node.
      *
-<<<<<<< HEAD
      * It can only be called once by the operator and must be done before any
      * other contributions are made.
      *
-=======
->>>>>>> 03192c49
      * @dev This function sets the operator's contribution and emits
      * a NewContribution event.
      *
@@ -116,20 +106,11 @@
      * is reverted.
      * @param _blsSignature 128 byte BLS proof of possession signature that
      * proves ownership of the `blsPubkey`.
-<<<<<<< HEAD
      */
     function contributeOperatorFunds(uint256 amount, IServiceNodeRewards.BLSSignatureParams memory _blsSignature) public onlyOperator {
         require(contributorAddresses.length == 0, "Operator already contributed funds");
         require(!cancelled,                       "Node has been cancelled.");
         require(amount >= minimumContribution(),  "Contribution is below minimum requirement");
-=======
-     * It can only be called once by the operator and must be done before any other contributions are made.
-     */
-    function contributeOperatorFunds(uint256 amount, IServiceNodeRewards.BLSSignatureParams memory _blsSignature) public onlyOperator {
-        require(contributorAddresses.length == 0, "Operator already contributed funds");
-        require(!cancelled, "Node has been cancelled.");
-        require(amount >= minimumContribution(), "Contribution is below minimum requirement");
->>>>>>> 03192c49
         blsSignature = _blsSignature;
         contributeFunds(amount);
     }
@@ -141,19 +122,11 @@
      *
      * @dev Main entry point for funds to enter the contract. Contributions are
      * only permitted the public if the operator has already contributed and the
-<<<<<<< HEAD
      * node has not been finalized or cancelled.
-=======
-     * node has not
-     *
-     *   - finalized
-     *   - cancelled
->>>>>>> 03192c49
      *
      * @param amount The amount of SENT token to contribute to the contract.
      */
     function contributeFunds(uint256 amount) public {
-<<<<<<< HEAD
         // NOTE: Check if we are allowed to call contribute funds
         if (msg.sender == operator) {
             require(blsSignatureIsInit(blsSignature), "Operator must initially contribute via `contributOperatorFunds`");
@@ -168,34 +141,19 @@
         require(!cancelled,                                         "Node has been cancelled.");
 
         // NOTE: Add the contributor to the contract
-=======
-        if (msg.sender != operator)
-            require(contributorAddresses.length > 0, "Operator has not contributed funds");
-        require(amount >= minimumContribution(), "Contribution is below the minimum requirement.");
-        require(totalContribution() + amount <= stakingRequirement, "Contribution exceeds the funding goal.");
-        require(!finalized, "Node has already been finalized.");
-        require(!cancelled, "Node has been cancelled.");
->>>>>>> 03192c49
         if (contributions[msg.sender] == 0) {
             contributorAddresses.push(msg.sender);
         }
 
         // NOTE: Update the amount contributed and transfer the tokens
         contributions[msg.sender] += amount;
-<<<<<<< HEAD
-=======
         contributionTimestamp[msg.sender] = block.timestamp;
->>>>>>> 03192c49
         SENT.safeTransferFrom(msg.sender, address(this), amount);
 
         emit NewContribution(msg.sender, amount);
-<<<<<<< HEAD
 
         // NOTE: Finalize the node if the staking requirement is met
         if (totalContribution() == stakingRequirement) {
-=======
-        if (totalContribution() == stakingRequirement)
->>>>>>> 03192c49
             finalizeNode();
         }
     }
@@ -208,13 +166,8 @@
      */
     function finalizeNode() internal {
         require(totalContribution() == stakingRequirement, "Funding goal has not been met.");
-<<<<<<< HEAD
         require(!finalized,                                "Node has already been finalized.");
         require(!cancelled,                                "Node has been cancelled.");
-=======
-        require(!finalized, "Node has already been finalized.");
-        require(!cancelled, "Node has been cancelled.");
->>>>>>> 03192c49
 
         // NOTE: Finalise the contract and setup the contributors for the
         // `stakingRewardsContract`
@@ -244,7 +197,6 @@
      * Once finalised, any refunding that has to occur will need to be done via
      * the rewards contract.
      *
-<<<<<<< HEAD
      * @param amount The amount of funds the operator is to contribute. This
      * amount must be greater than the minimum operator contribution which can
      * be calculated by calling `calcMinimumContribution` with the staking
@@ -253,12 +205,6 @@
     function resetContract(uint256 amount) external onlyOperator {
         require(finalized, "You cannot reset a contract that hasn't been finalised yet");
 
-=======
-     * @param amount The amount of funds the operator is to contribute.
-     */
-    function resetContract(uint256 amount) external onlyOperator {
-        require(finalized, "You cannot reset a contract that hasn't been finalised yet");
->>>>>>> 03192c49
         // NOTE: Zero out all addresses in `contributions`
         for (uint256 i = 0; i < contributorAddresses.length; i++) {
             address toRemove        = contributorAddresses[i];
@@ -277,24 +223,16 @@
      * @notice Function to allow owner to rescue any ERC20 tokens sent to the
      * contract after it has been finalized.
      *
-<<<<<<< HEAD
      * @dev Rescue is only allowed after finalisation so any token balance from
      * contributors have been transferred to the `stakingRewardsContract` and
      * the remaining tokens are those sent mistakenly after finalisation.
-=======
-     * @dev Rescue is only allowed after finalisation so any balance from
-     * contributors have been transferred to the `stakingRewardsContract`.
->>>>>>> 03192c49
      *
      * @param tokenAddress The ERC20 token to rescue from the contract.
      */
     function rescueERC20(address tokenAddress) external onlyOperator {
         require(finalized,  "Contract has not been finalized yet.");
         require(!cancelled, "Contract has been cancelled.");
-<<<<<<< HEAD
-
-=======
->>>>>>> 03192c49
+
         IERC20 token    = IERC20(tokenAddress);
         uint256 balance = token.balanceOf(address(this));
         require(balance > 0, "Contract has no balance of the specified token.");
@@ -303,43 +241,26 @@
     }
 
     /**
-<<<<<<< HEAD
      * @notice Allows contributors to withdraw their individual contribution if
      * the contract has not been finalized.
-=======
-     * @notice Allows contributors to withdraw their stake if the contract has
-     * not been finalized.
->>>>>>> 03192c49
 
      * After finalization, the registration is transferred to the
      * `stakingRewardsContract` and withdrawal by or the operator contributors
      * must be done through that contract.
      */
     function withdrawContribution() public {
-        require(contributions[msg.sender] > 0, "You have not contributed.");
-<<<<<<< HEAD
-        require(!finalized,                    "Node has already been finalized.");
-        require(msg.sender != operator,        "Operator cannot withdraw");
+        require(contributions[msg.sender] > 0,                                          "You have not contributed.");
+        require(block.timestamp - contributionTimestamp[msg.sender] > WITHDRAWAL_DELAY, "Withdrawal unavailable: 24 hours have not passed");
+        require(!finalized,                                                             "Node has already been finalized.");
+        require(msg.sender != operator,                                                 "Operator cannot withdraw");
         uint256 refundAmount = removeAndRefundContributor(msg.sender);
         emit WithdrawContribution(msg.sender, refundAmount);
-=======
-        require(block.timestamp - contributionTimestamp[msg.sender] > WITHDRAWAL_DELAY, "Withdrawal unavailable: 24 hours have not passed");
-        require(!finalized, "Node has already been finalized.");
-        require(msg.sender != operator, "Operator cannot withdraw");
-        uint256 refundAmount = removeAndRefundContributor(msg.sender);
-        emit StakeWithdrawn(msg.sender, refundAmount);
->>>>>>> 03192c49
     }
 
     /**
      * @notice Cancels the service node contract. The contract will refund the
-<<<<<<< HEAD
      * operator and contributors are able to invoke `withdrawContribution` to
      * return their contributions.
-=======
-     * operator and contributors are able to invoke `withdrawStake` to return
-     * their contributions.
->>>>>>> 03192c49
      *
      * @dev This can only be done by the operator and only if the node has not
      * been finalized or already has already called cancelled.
@@ -351,7 +272,6 @@
         removeAndRefundContributor(msg.sender);
         emit Cancelled(serviceNodeParams.serviceNodePubkey);
     }
-<<<<<<< HEAD
 
     /**
      * @dev Remove the contributor by address specified by `toRemove` from the
@@ -383,39 +303,6 @@
             }
         }
 
-=======
-
-    /**
-     * @dev Remove the contributor by address specified by `toRemove` from the
-     * smart contract. This updates all contributor related smart contract
-     * variables including the:
-     *
-     *   1) Removing contributor from contribution mapping
-     *   2) Removing their address from the contribution array
-     *   3) Refunding the SENT amount contributed to the contributor
-     *
-     * @return The amount of SENT refunded for the given `toRemove` address. If
-     * `toRemove` is not a contributor/does not exist, 0 is returned as the
-     * refunded amount.
-     */
-    function removeAndRefundContributor(address toRemove) private returns (uint256) {
-        uint256 result = contributions[toRemove];
-        if (result == 0)
-            return result;
-
-        // 1) Removing contributor from contribution mapping
-        contributions[toRemove] = 0;
-
-        // 2) Removing their address from the contribution array
-        for (uint256 index = 0; index < contributorAddresses.length; index++) {
-            if (toRemove == contributorAddresses[index]) {
-                contributorAddresses[index] = contributorAddresses[contributorAddresses.length - 1];
-                contributorAddresses.pop();
-                break;
-            }
-        }
-
->>>>>>> 03192c49
         // 3) Refunding the SENT amount contributed to the contributor
         SENT.safeTransfer(toRemove, result);
         return result;
@@ -428,7 +315,6 @@
     //////////////////////////////////////////////////////////////
 
     /**
-<<<<<<< HEAD
      * @notice Checks if the BLS signature has been set to non-zero values.
      * @dev This is used to guard against the operator calling `contributeFunds`
      * directly before calling `contributeOperatorFunds` otherwise an operator
@@ -499,36 +385,6 @@
         return result;
     }
 
-=======
-     * @notice Calculates the minimum contribution amount given the current
-     * state contribution status of the contract.
-     * @dev The minimum contribution is dynamically calculated based on the
-     * number of contributors and the staking requirement. It returns
-     * math.ceilDiv of the calculation
-     * @return The minimum contribution amount.
-     */
-    function minimumContribution() public view returns (uint256) {
-        if (contributorAddresses.length == 0)
-            return (stakingRequirement - 1) / 4 + 1;
-        return _minimumContribution(stakingRequirement - totalContribution(), contributorAddresses.length, maxContributors);
-    }
-
-    function _minimumContribution(uint256 contributionRemaining, uint256 numberContributors, uint256 _maxContributors) public pure returns (uint256) {
-        require(_maxContributors > numberContributors, "Contributors exceed permitted maximum number of contributors");
-        uint256 numContributionsRemainingAvail = _maxContributors - numberContributors;
-        return (contributionRemaining - 1) / numContributionsRemainingAvail + 1;
-    }
-
-    /**
-     * @dev This function allows unit-tests to query the length without having
-     * to know the storage slot of the array size.
-     */
-    function contributorAddressesLength() public view returns (uint256 result) {
-        result = contributorAddresses.length;
-        return result;
-    }
-
->>>>>>> 03192c49
     /**
      * @notice Get the contribution by the operator, defined to always be the
      * first contribution in the contract.
@@ -543,13 +399,8 @@
      */
     function totalContribution() public view returns (uint256 result) {
         for (uint256 i = 0; i < contributorAddresses.length; i++) {
-<<<<<<< HEAD
             address entry  = contributorAddresses[i];
             result        += contributions[entry];
-=======
-            address entry = contributorAddresses[i];
-            result += contributions[entry];
->>>>>>> 03192c49
         }
         return result;
     }
