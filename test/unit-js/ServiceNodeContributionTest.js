--- conflicted
+++ resolved
@@ -68,47 +68,17 @@
 
             // NOTE: Deploy the contract
             const tx = await serviceNodeContributionFactory.connect(serviceNodeOperator).deployContributionContract([0,0],[0,0,0,0]);
-
-<<<<<<< HEAD
             // NOTE: Get deployed contract address
             const receipt                        = await tx.wait();
             const event                          = receipt.logs[0];
             expect(event.eventName).to.equal("NewServiceNodeContributionContract");
-=======
-    describe("After operator has set up funds", function () {
-        let serviceNodeContributionAddress;
-
-        beforeEach(async function () {
-            const [owner, operator] = await ethers.getSigners();
-            const tx = await serviceNodeContributionFactory.connect(operator).deployContributionContract([0,0],[0,0,0,0]);
-            const receipt = await tx.wait();
-            const event = receipt.logs[0];
-            expect(event.eventName).to.equal("NewServiceNodeContributionContract");
-            serviceNodeContributionAddress = event.args[0]; // This should be the address of the newly deployed contract
-            serviceNodeContribution = await ethers.getContractAt("ServiceNodeContribution", serviceNodeContributionAddress);
->>>>>>> 05db7185
-
             serviceNodeContributionAddress = event.args[0]; // This should be the address of the newly deployed contract
             serviceNodeContribution        = await ethers.getContractAt("ServiceNodeContribution", serviceNodeContributionAddress);
         });
 
-<<<<<<< HEAD
+
         it("Does not allow contributions if operator hasn't contributed", async function () {
             const [contributor]   = await ethers.getSigners();
-=======
-        it("Check proxy contract cannot bypass onlyOperator", async function () {
-            const [owner, operator] = await ethers.getSigners();
-            const factory       = await ethers.getContractFactory("TestModifierOnlyOperatorViaProxyContract");
-            const proxyContract = await factory.deploy(serviceNodeContributionAddress);
-            await expect(proxyContract.connect(operator)
-                                      .proxyCancelNode()).to
-                                                         .be
-                                                         .reverted;
-        });
-
-        it("Should be able to contribute funds as a contributor", async function () {
-            const [owner, operator, contributor] = await ethers.getSigners();
->>>>>>> 05db7185
             const minContribution = await serviceNodeContribution.minimumContribution();
             await mockERC20.transfer(contributor, TEST_AMNT);
             await mockERC20.connect(contributor).approve(serviceNodeContributionAddress, minContribution);
