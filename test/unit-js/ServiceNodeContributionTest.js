const { expect } = require("chai");
const { ethers } = require("hardhat");

// NOTE: Constants
const STAKING_TEST_AMNT = 15000000000000
<<<<<<< HEAD
const TEST_AMNT         = 50000000000000
const MAX_CONTRIBUTORS  = 10;

// Withdraw a contributor from the service node contribution contract
// `snContribution`. This function expects to succeed (e.g. the contributor must
// have successfully contributed to the contract prior).
async function withdrawContributor(sentToken, snContribution, contributor) {
    // NOTE: Collect contract initial state
    const contributorTokenBalanceBefore = await sentToken.balanceOf(contributor);
    const contributorAmount             = await snContribution.contributions(contributor);
    const totalContribution             = await snContribution.totalContribution();
    const contributorAddressesLength    = await snContribution.contributorAddressesLength();

    let contributorArrayBefore = [];
    for (let index = 0; index < contributorAddressesLength; index++) {
        const address = await snContribution.contributorAddresses(index);
        contributorArrayBefore.push(address);
=======
const TEST_AMNT = 50000000000000

describe("ServiceNodeContributionFactory Contract Tests", function () {
  it("Should deploy and set the staking rewards contract address correctly", async function () {
    // Deploy a mock ERC20 token
    try {
        // Deploy a mock ERC20 token
        MockERC20 = await ethers.getContractFactory("MockERC20");
        mockERC20 = await MockERC20.deploy("SENT Token", "SENT", 9);
    } catch (error) {
        console.error("Error deploying MockERC20:", error);
>>>>>>> ef6edafc
    }

    // NOTE: Withdraw contribution
    await snContribution.connect(contributor).withdrawContribution();

    // NOTE: Test stake is withdrawn to contributor
    expect(await sentToken.balanceOf(contributor)).to.equal(contributorTokenBalanceBefore + contributorAmount);

<<<<<<< HEAD
    // NOTE: Test repeated withdraw is reverted
    await expect(snContribution.connect(contributor).withdrawContribution()).to.be.reverted;
=======
    const ServiceNodeContributionFactory = await ethers.getContractFactory("ServiceNodeContributionFactory");
    const serviceNodeContributionFactory = await ServiceNodeContributionFactory.deploy(serviceNodeRewards);
>>>>>>> ef6edafc

    // NOTE: Test contract state
    expect(await snContribution.totalContribution()).to.equal(totalContribution - contributorAmount);
    expect(await snContribution.contributorAddressesLength()).to.equal(contributorAddressesLength - BigInt(1));

    // NOTE: Calculate the expected contributor array, emulate the swap-n-pop
    // idiom as used in Solidity.
    let contributorArrayExpected = contributorArrayBefore;
    for (let index = 0; index < contributorArrayExpected.length; index++) {
        if (BigInt(contributorArrayExpected[index]) === BigInt(await contributor.getAddress())) {
            contributorArrayExpected[index] = contributorArrayExpected[contributorArrayExpected.length - 1];
            contributorArrayExpected.pop();
            break;
        }
    }

    // NOTE: Query the contributor addresses in the contract
    const contributorArrayLengthAfter = await snContribution.contributorAddressesLength();
    let contributorArray = [];
    for (let index = 0; index < contributorArrayLengthAfter; index++) {
        const address = await snContribution.contributorAddresses(index);
        contributorArray.push(address);
    }

    // NOTE: Compare the contributor array against what we expect
    expect(contributorArrayExpected).to.deep.equal(contributorArray);
}

describe("ServiceNodeContribution Contract Tests", function () {
    // NOTE: Contract factories for deploying onto the blockchain
    let sentTokenContractFactory;
    let snRewardsContractFactory;
    let snContributionContractFactory;

    // NOTE: Contract instances
    let sentToken;             // ERC20 token contract
    let snRewards;             // Rewards contract that pays out SN's
    let snContributionFactory; // Smart contract that deploys `ServiceNodeContribution` contracts

    // NOTE: Load the contracts factories in
    before(async function () {
        sentTokenContractFactory      = await ethers.getContractFactory("MockERC20");
        snRewardsContractFactory      = await ethers.getContractFactory("MockServiceNodeRewards");
        snContributionContractFactory = await ethers.getContractFactory("ServiceNodeContributionFactory");
    });

    // NOTE: Initialise the contracts for each test
    beforeEach(async function () {
        // NOTE: Deploy contract instances
        sentToken             = await sentTokenContractFactory.deploy("SENT Token", "SENT", 9);
        snRewards             = await snRewardsContractFactory.deploy(sentToken, STAKING_TEST_AMNT);
        snContributionFactory = await snContributionContractFactory.deploy(snRewards, MAX_CONTRIBUTORS);
    });

<<<<<<< HEAD
    it("Verify staking rewards contract is set", async function () {
        expect(await snContributionFactory.stakingRewardsContract()).to
                                                                    .equal(await snRewards.getAddress());
=======
        ServiceNodeContributionFactory = await ethers.getContractFactory("ServiceNodeContributionFactory");
        serviceNodeContributionFactory = await ServiceNodeContributionFactory.deploy(serviceNodeRewards);
>>>>>>> ef6edafc
    });

    it("Allows deployment of multi-sn contribution contract and emits log correctly", async function () {
        const [owner, operator] = await ethers.getSigners();
        await expect(snContributionFactory.connect(operator)
                                          .deployContributionContract([1,2],[3,4,5,6])).to
                                                                                       .emit(snContributionFactory, 'NewServiceNodeContributionContract');
    });

    describe("Deploy a contribution contract", function () {
        let snContribution;        // Multi-sn contribution contract created by `snContributionFactory`
        let snOperator;            // The owner of the multi-sn contribution contract, `snContribution`
        let snContributionAddress; // The address of the `snContribution` contract

        beforeEach(async function () {
            [snOperator] = await ethers.getSigners();

            // NOTE: Deploy the contract
            const tx = await snContributionFactory.connect(snOperator)
                                                  .deployContributionContract([1,2],[3,4,5,6]);

            // NOTE: Get TX logs to determine contract address
            const receipt                  = await tx.wait();
            const event                    = receipt.logs[0];
            expect(event.eventName).to.equal("NewServiceNodeContributionContract");

            // NOTE: Get deployed contract address
            snContributionAddress = event.args[0]; // This should be the address of the newly deployed contract
            snContribution        = await ethers.getContractAt("ServiceNodeContribution", snContributionAddress);
        });

        describe("Minimum contribution tests", function () {
            it('Correct minimum contribution when there is one last contributor', async function () {
                const contributionRemaining = 100;
                const numberContributors = 9;
                const maxContributors = 10;

                const minimumContribution = await snContribution.calcMinimumContribution(
                    contributionRemaining,
                    numberContributors,
                    maxContributors
                );

                expect(minimumContribution).to.equal(100);
            });

            it('Correct minimum contribution when there are no contributors', async function () {
                const contributionRemaining = 15000;
                const numberContributors = 0;
                const maxContributors = 4;

                const minimumContribution = await snContribution.calcMinimumContribution(
                    contributionRemaining,
                    numberContributors,
                    maxContributors
                );

                expect(minimumContribution).to.equal(3750);
            });

            it('Equally split minimum contribution across 4 contributors', async function () {
                let contributionRemaining = BigInt(15000)
                let numberContributors    = 0;
                const maxContributors     = 4;
                for (let numberContributors = 0; numberContributors < maxContributors; numberContributors++) {
                    const minimumContribution  = await snContribution.calcMinimumContribution(contributionRemaining, numberContributors, maxContributors);
                    contributionRemaining     -= minimumContribution;
                    expect(minimumContribution).to.equal(3750);
                }
                expect(contributionRemaining).to.equal(0)
            });

            it('Correct minimum contribution after a single contributor', async function () {
                const contributionRemaining = 15000 - 3750;
                const numberContributors    = 1;
                const maxContributors       = 10;

                const minimumContribution = await snContribution.calcMinimumContribution(
                    contributionRemaining,
                    numberContributors,
                    maxContributors
                );

                expect(minimumContribution).to.equal(1250);
            });

            it('Calc min contribution API returns correct operator minimum contribution', async function () {
                const maxContributors             = await snContribution.maxContributors();
                const stakingRequirement          = await snContribution.stakingRequirement();
                const minimumOperatorContribution = await snContribution.minimumOperatorContribution(stakingRequirement);
                for (let i = 1; i < maxContributors; i++) {
                    const amount = await snContribution.calcMinimumContribution(
                        stakingRequirement,
                        /*numContributors*/ 0,
                        i
                    );
                    expect(amount).to.equal(minimumOperatorContribution);
                }
            });

            it('Minimum contribution reverts with bad parameters numbers', async function () {
                const stakingRequirement = await snContribution.stakingRequirement();

                // NOTE: Test no contributors
                await expect(snContribution.calcMinimumContribution(stakingRequirement, /*numberContributors*/ 0, /*maxContributors*/ 0)).to
                                                                                                                                         .be
                                                                                                                                         .reverted

                // NOTE: Test number of contributers greater than max contributors
                await expect(snContribution.calcMinimumContribution(stakingRequirement, /*numberContributors*/ 3, /*maxContributors*/ 2)).to
                                                                                                                                         .be
                                                                                                                                         .reverted

                // NOTE: Test 0 staking requirement
                await expect(snContribution.calcMinimumContribution(0, /*numberContributors*/ 1, /*maxContributors*/ 2)).to
                                                                                                                        .be
                                                                                                                        .reverted

                // NOTE: Test number of contributors equal to max contributors (e.g. division by 0)
                await expect(snContribution.calcMinimumContribution(stakingRequirement, /*numberContributors*/ 3, /*maxContributors*/ 3)).to
                                                                                                                                         .be
                                                                                                                                         .reverted
            });
        });

        it("Does not allow contributions if operator hasn't contributed", async function () {
            const [owner, contributor] = await ethers.getSigners();
            const minContribution      = await snContribution.minimumContribution();
            await sentToken.transfer(contributor, TEST_AMNT);
            await sentToken.connect(contributor).approve(snContributionAddress, minContribution);
            await expect(snContribution.connect(contributor).contributeFunds(minContribution))
                .to.be.revertedWith("Operator has not contributed funds"); // checking for a revert due to the operator not having contributed
        });

        it("Cancel contribution contract before operator contributes", async function () {
            await expect(await snContribution.connect(snOperator)
                                                      .cancelNode()).to
                                                                    .emit(snContribution, "Cancelled");

            expect(await snContribution.contributorAddressesLength()).to.equal(0);
            expect(await snContribution.totalContribution()).to.equal(0);
            expect(await snContribution.operatorContribution()).to.equal(0);
        });

        it("Random wallet can not cancel contract (test onlyOperator() modifier)", async function () {
            const [owner] = await ethers.getSigners();

            randomWallet = ethers.Wallet.createRandom();
            randomWallet = randomWallet.connect(ethers.provider);
            owner.sendTransaction({to: randomWallet.address, value: BigInt(1 * 10 ** 18)});

            await expect(snContribution.connect(randomWallet)
                                                .cancelNode()).to
                                                              .be
                                                              .reverted;
        });

        it("Operator is not allowed to call `contributeFunds` before `contributeOperatorFunds`", async function () {
            const minContribution = await snContribution.minimumContribution();
            await sentToken.transfer(snOperator, TEST_AMNT);
            await sentToken.connect(snOperator).approve(snContributionAddress, minContribution);
            await expect(snContribution.connect(snOperator).contributeFunds(minContribution)).to.be.reverted;
        });

        it("Prevents operator contributing less than min amount", async function () {
            const minContribution = await snContribution.minimumContribution();
            await sentToken.transfer(snOperator, TEST_AMNT);
            await sentToken.connect(snOperator).approve(snContributionAddress, minContribution);
            await expect(snContribution.connect(snOperator).contributeOperatorFunds(minContribution - BigInt(1), [3,4,5,6]))
                .to.be.revertedWith("Contribution is below minimum requirement");
        });

        it("Allows operator to contribute and records correct balance", async function () {
            const minContribution = await snContribution.minimumContribution();
            await sentToken.transfer(snOperator, TEST_AMNT);
            await sentToken.connect(snOperator).approve(snContributionAddress, minContribution);
            await expect(snContribution.connect(snOperator).contributeOperatorFunds(minContribution, [3,4,5,6]))
                  .to.emit(snContribution, "NewContribution")
                  .withArgs(await snOperator.getAddress(), minContribution);

            await expect(await snContribution.operatorContribution())
                .to.equal(minContribution);
            await expect(await snContribution.totalContribution())
                .to.equal(minContribution);
            await expect(await snContribution.contributorAddressesLength())
                .to.equal(1);
        });

        describe("After operator has set up funds", function () {
            beforeEach(async function () {
                const [owner]         = await ethers.getSigners();
                const minContribution = await snContribution.minimumContribution();

                await sentToken.transfer(snOperator, TEST_AMNT);
                await sentToken.connect(snOperator).approve(snContributionAddress, minContribution);
                await expect(snContribution.connect(snOperator)
                                           .contributeOperatorFunds(minContribution, [3,4,5,6])).to
                                                                                                .emit(snContribution, "NewContribution")
                                                                                                .withArgs(await snOperator.getAddress(), minContribution);
            });

            it("Should be able to contribute funds as a contributor", async function () {
                const [owner, contributor] = await ethers.getSigners();
                const minContribution = await snContribution.minimumContribution();
                let previousContribution = await snContribution.totalContribution();
                await sentToken.transfer(contributor, TEST_AMNT);
                await sentToken.connect(contributor).approve(snContribution, minContribution);
                await expect(snContribution.connect(contributor).contributeFunds(minContribution))
                      .to.emit(snContribution, "NewContribution")
                      .withArgs(await contributor.getAddress(), minContribution);
                await expect(await snContribution.operatorContribution())
                    .to.equal(previousContribution);
                await expect(await snContribution.totalContribution())
                    .to.equal(previousContribution + minContribution);
                await expect(await snContribution.contributorAddressesLength())
                    .to.equal(2);
            });

            describe("Should be able to have multiple contributors w/min contribution", async function () {
                beforeEach(async function () {
                    // NOTE: Get operator contribution
                    const [owner, contributor1, contributor2] = await ethers.getSigners();
                    const previousContribution                = await snContribution.totalContribution();

                    // NOTE: Contributor 1 w/ minContribution()
                    const minContribution1                   = await snContribution.minimumContribution();
                    await sentToken.transfer(contributor1, minContribution1);
                    await sentToken.connect(contributor1).approve(snContribution, minContribution1);
                    await expect(snContribution.connect(contributor1)
                                                        .contributeFunds(minContribution1)).to
                                                                                           .emit(snContribution, "NewContribution")
                                                                                           .withArgs(await contributor1.getAddress(), minContribution1);

                    // NOTE: Contributor 2 w/ minContribution()
                    const minContribution2 = await snContribution.minimumContribution();
                    await sentToken.transfer(contributor2, minContribution2);
                    await sentToken.connect(contributor2)
                                   .approve(snContribution,
                                           minContribution2);
                    await expect(snContribution.connect(contributor2)
                                                        .contributeFunds(minContribution2)).to
                                                                                           .emit(snContribution, "NewContribution")
                                                                                           .withArgs(await contributor2.getAddress(), minContribution2);

                    // NOTE: Check contribution values
                    expect(await snContribution.operatorContribution()).to
                                                                       .equal(previousContribution);
                    expect(await snContribution.totalContribution()).to
                                                                    .equal(previousContribution + minContribution1 + minContribution2);
                    expect(await snContribution.contributorAddressesLength()).to
                                                                             .equal(3);
                });

                describe("Withdraw contributor 1", async function () {
                    beforeEach(async function () {
                        const [owner, contributor1, contributor2] = await ethers.getSigners();

                        // NOTE: Advance time
                        await network.provider.send("evm_increaseTime", [60 * 60 * 24]);
                        await network.provider.send("evm_mine");

                        await withdrawContributor(sentToken, snContribution, contributor1);
                    });

                    describe("Withdraw contributor 2", async function () {
                        beforeEach(async function () {
                            const [owner, contributor1, contributor2] = await ethers.getSigners();
                            await withdrawContributor(sentToken, snContribution, contributor2);
                        });

                        describe("Contributor 1, 2 rejoin", async function() {
                            beforeEach(async function() {
                                // NOTE: Get operator contribution
                                const [owner, contributor1, contributor2] = await ethers.getSigners();
                                const previousContribution                = await snContribution.totalContribution();

                                const stakingRequirement = await snContribution.stakingRequirement();
                                expect(previousContribution).to.equal(await snContribution.minimumOperatorContribution(stakingRequirement));

                                // NOTE: Contributor 1 w/ minContribution()
                                const minContribution1                   = await snContribution.minimumContribution();
                                await sentToken.transfer(contributor1, minContribution1);
                                await sentToken.connect(contributor1).approve(snContribution, minContribution1);
                                await expect(snContribution.connect(contributor1)
                                                                    .contributeFunds(minContribution1)).to
                                                                                                       .emit(snContribution, "NewContribution")
                                                                                                       .withArgs(await contributor1.getAddress(), minContribution1);

                                // NOTE: Contributor 2 w/ minContribution()
                                const minContribution2 = await snContribution.minimumContribution();
                                await sentToken.transfer(contributor2, minContribution2);
                                await sentToken.connect(contributor2)
                                               .approve(snContribution,
                                                       minContribution2);
                                await expect(snContribution.connect(contributor2)
                                                                    .contributeFunds(minContribution2)).to
                                                                                                       .emit(snContribution, "NewContribution")
                                                                                                       .withArgs(await contributor2.getAddress(), minContribution2);

                                // NOTE: Check contribution values
                                expect(await snContribution.operatorContribution()).to
                                                                                   .equal(previousContribution);
                                expect(await snContribution.totalContribution()).to
                                                                                .equal(previousContribution + minContribution1 + minContribution2);
                                expect(await snContribution.contributorAddressesLength()).to
                                                                                         .equal(3);
                            });

                            it("Cancel node and check contributors can withdraw", async function() {
                                const [owner, contributor1, contributor2] = await ethers.getSigners();
                                await expect(snContribution.connect(owner).cancelNode());

                                const contributorArray = [contributor1, contributor2];
                                for (let i = 0; i < contributorArray.length; i++) {
                                    const contributor = contributorArray[i];
                                    await withdrawContributor(sentToken, snContribution, contributor);
                                }
                            });
                        });
                    });
                });
            });

            it("Max contributors cannot be exceeded", async function () {
                expect(await snContribution.contributorAddressesLength()).to.equal(1); // SN operator
                expect(await snContribution.maxContributors()).to.equal(MAX_CONTRIBUTORS);

                const signers         = [];
                const maxContributors = Number(await snContribution.maxContributors()) - 1; // Remove SN operator from list

                for (let i = 0; i < maxContributors + 1 /*Add one more to exceed*/; i++) {
                    // NOTE: Create wallet
                    let wallet = await ethers.Wallet.createRandom();
                    wallet     = wallet.connect(ethers.provider);

                    // NOTE: Fund the wallet
                    await sentToken.transfer(await wallet.getAddress(), TEST_AMNT);
                    await snOperator.sendTransaction({
                        to:    await wallet.getAddress(),
                        value: ethers.parseEther("1.0")
                    });

                    signers.push(wallet);
                }

                // NOTE: Contribute
                const minContribution = await snContribution.minimumContribution();
                for (let i = 0; i < signers.length; i++) {
                    const signer          = signers[i];
                    await sentToken.connect(signer).approve(snContribution, minContribution);

                    if (i == (signers.length - 1)) {
                        await expect(snContribution.connect(signer)
                                                   .contributeFunds(minContribution)).to
                                                                                     .be
                                                                                     .reverted;
                    } else {
                        await expect(snContribution.connect(signer)
                                                   .contributeFunds(minContribution)).to
                                                                                     .emit(snContribution, "NewContribution")
                                                                                     .withArgs(await signer.getAddress(), minContribution);
                    }
                }

                expect(await snContribution.totalContribution()).to.equal(await snContribution.stakingRequirement());
                expect(await snContribution.contributorAddressesLength()).to.equal(await snContribution.maxContributors());
                expect(await snContribution.finalized()).to.equal(true);
            });

            it("Should not finalise if not full", async function () {
                const [owner, contributor] = await ethers.getSigners();
                const minContribution = await snContribution.minimumContribution();
                let previousContribution = await snContribution.totalContribution();
                await sentToken.transfer(contributor, minContribution);
                await sentToken.connect(contributor).approve(snContribution, minContribution);
                await expect(await snContribution.connect(contributor).contributeFunds(minContribution))
                    .to.emit(snContribution, "NewContribution")
                    .withArgs(await contributor.getAddress(), minContribution);
                await expect(await snContribution.connect(snOperator).finalized())
                    .to.equal(false);
                await expect(await sentToken.balanceOf(snContribution))
                    .to.equal(previousContribution + minContribution);
            });

            it("Should not be able to overcapitalize", async function () {
                const [owner, contributor, contributor2] = await ethers.getSigners();
                const stakingRequirement = await snContribution.stakingRequirement();
                let previousContribution = await snContribution.totalContribution();
                await sentToken.transfer(contributor, stakingRequirement - previousContribution);
                await sentToken.connect(contributor).approve(snContribution, stakingRequirement - previousContribution + BigInt(1));
                await expect(snContribution.connect(contributor).contributeFunds(stakingRequirement - previousContribution + BigInt(1)))
                    .to.be.revertedWith("Contribution exceeds the funding goal.");
            });

            describe("Finalise w/ 1 contributor", async function () {
                beforeEach(async function () {
                    const [owner, contributor1] = await ethers.getSigners();
                    const stakingRequirement = await snContribution.stakingRequirement();
                    let previousContribution = await snContribution.totalContribution();

                    await sentToken.transfer(contributor1, stakingRequirement - previousContribution);
                    await sentToken.connect(contributor1)
                                   .approve(snContribution, stakingRequirement - previousContribution);

                    await expect(await snContribution.connect(contributor1)
                                                     .contributeFunds(stakingRequirement - previousContribution)).to
                                                                                                                 .emit(snContribution, "Finalized");

                    expect(await sentToken.balanceOf(snRewards)).to.equal(stakingRequirement);
                    expect(await snRewards.totalNodes()).to.equal(1);
                    expect(await snContribution.finalized()).to.equal(true);
                    expect(await snContribution.cancelled()).to.equal(false);
                    expect(await sentToken.balanceOf(snContribution)).to.equal(0);
                });

                it("Check withdraw is rejected via operator and contributor", async function () {
                    const [owner, contributor1, contributor2] = await ethers.getSigners();
                    await expect(snContribution.connect(owner).withdrawContribution()).to
                                                                                      .be
                                                                                      .reverted;
                    await expect(snContribution.connect(contributor1).withdrawContribution()).to
                                                                                             .be
                                                                                             .reverted;

                    // NOTE: Contributor 2 never contributed, but we test withdraw anyway
                    await expect(snContribution.connect(contributor2).withdrawContribution()).to
                                                                                             .be
                                                                                             .reverted;

                });

                it("Check cancel is rejected after finalisation", async function () {
                    const [owner, contributor1, contributor2] = await ethers.getSigners();
                    await expect(snContribution.connect(owner).cancelNode()).to
                                                                            .be
                                                                            .reverted;
                    await expect(snContribution.connect(contributor1).cancelNode()).to
                                                                                   .be
                                                                                   .reverted;

                    // NOTE: Contributor 2 never contributed, but we test cancel anyway
                    await expect(snContribution.connect(contributor2).cancelNode()).to
                                                                                   .be
                                                                                   .reverted;

                });

                it("Check reset contract is reverted with invalid parameters", async function () {
                    const [owner, contributor1, contributor2] = await ethers.getSigners();
                    const zero                                = BigInt(0);
                    const one                                 = BigInt(1);

                    // NOTE: Test reset w/ contributor1 and contributor2 (of
                    // which contributor2 is not a one of the actual
                    // contributors of the contract).
                    await expect(snContribution.connect(contributor1).resetContract(zero)).to
                                                                                          .be
                                                                                          .reverted;
                    await expect(snContribution.connect(contributor2).resetContract(zero)).to
                                                                                          .be
                                                                                          .reverted;

                    // NOTE: Operator resets, first with an amount insufficient
                    // to reinitialise the contract
                    await expect(snContribution.connect(contributor2).resetContract(zero)).to
                                                                                          .be
                                                                                          .reverted;

                    // NOTE: Then try with an amount too large
                    const stakingRequirement = await snContribution.stakingRequirement();
                    await expect(snContribution.connect(contributor2).resetContract(stakingRequirement + one)).to
                                                                                                              .be
                                                                                                              .reverted;

                    // NOTE: Then try an amount that is too 1 token too less
                    const minOperatorContribution = await snContribution.minimumOperatorContribution(stakingRequirement);
                    await expect(snContribution.connect(contributor2).resetContract(minOperatorContribution - one)).to
                                                                                                                   .be
                                                                                                                   .reverted;
                });

                it("Check reset contract works with min contribution", async function () {
                    const [owner, contributor1, contributor2] = await ethers.getSigners();
                    const stakingRequirement                  = await snContribution.stakingRequirement();
                    const minOperatorContribution             = await snContribution.minimumOperatorContribution(stakingRequirement);

                    // NOTE: Test reset w/ contributor1 and contributor2 (of
                    // which contributor2 is not a one of the actual
                    // contributors of the contract).
                    await expect(snContribution.connect(contributor1).resetContract(minOperatorContribution)).to
                                                                                                             .be
                                                                                                             .reverted;
                    await expect(snContribution.connect(contributor2).resetContract(minOperatorContribution)).to
                                                                                                             .be
                                                                                                             .reverted;

                    // NOTE: Test reset w/ operator
                    const blsSignatureBefore      = await snContribution.blsSignature();
                    const blsPubkeyBefore         = await snContribution.blsPubkey();
                    const serviceNodeParamsBefore = await snContribution.serviceNodeParams();
                    const maxContributorsBefore   = await snContribution.maxContributors();

                    await sentToken.connect(owner).approve(snContributionAddress, minOperatorContribution);
                    await expect(snContribution.connect(owner).resetContract(minOperatorContribution)).to
                                                                                                      .emit(snContribution, "NewContribution");

                    // NOTE: Verify contract state
                    expect(await snContribution.contributorAddressesLength()).to.equal(1);
                    expect(await snContribution.contributions(owner)).to.equal(minOperatorContribution);
                    expect(await snContribution.contributorAddresses(0)).to.equal(await owner.getAddress());
                    expect(await snContribution.finalized()).to.equal(false);
                    expect(await snContribution.cancelled()).to.equal(false);
                    expect(await snContribution.blsSignature()).to.deep.equal(blsSignatureBefore);
                    expect(await snContribution.blsPubkey()).to.deep.equal(blsPubkeyBefore);
                    expect(await snContribution.serviceNodeParams()).to.deep.equal(serviceNodeParamsBefore);
                    expect(await snContribution.maxContributors()).to.equal(maxContributorsBefore);
                });

                it("Check we can rescue ERC20 tokens sent after finalisation", async function() {
                    const [owner, contributor1, contributor2] = await ethers.getSigners();

                    // NOTE: Check that the contract SENT balance is empty
                    const contractBalance = await sentToken.balanceOf(snContribution);
                    expect(contractBalance).to.equal(BigInt(0));

                    // NOTE: Transfer tokens to the contract after it was finalised
                    await sentToken.transfer(snContribution, TEST_AMNT);

                    // NOTE: Check contributors can't rescue the token
                    await expect(snContribution.connect(contributor1)
                                               .rescueERC20(sentToken)).to.be.reverted;
                    await expect(snContribution.connect(contributor2)
                                               .rescueERC20(sentToken)).to.be.reverted;

                    // NOTE: Check that the operator can rescue the tokens
                    const balanceBefore = await sentToken.balanceOf(owner);
                    expect(await snContribution.connect(owner)
                                               .rescueERC20(sentToken));

                    // NOTE: Verify the balances
                    const balanceAfter         = await sentToken.balanceOf(owner);
                    const contractBalanceAfter = await sentToken.balanceOf(snContribution);
                    expect(balanceBefore + BigInt(TEST_AMNT)).to.equal(balanceAfter);
                    expect(contractBalanceAfter).to.equal(BigInt(0));

                    // NOTE: Tokes are rescued, contract is empty, test that no
                    // one can rescue, not even the operator (because the
                    // balance of the contract is empty).
                    await expect(snContribution.connect(contributor1)
                                               .rescueERC20(sentToken)).to.be.reverted;
                    await expect(snContribution.connect(contributor2)
                                               .rescueERC20(sentToken)).to.be.reverted;
                    await expect(snContribution.connect(owner)
                                               .rescueERC20(sentToken)).to.be.reverted;
                });
            });

            it("Should revert withdrawal if less than 24 hours have passed", async function () {
                const [owner, contributor] = await ethers.getSigners();
                const minContribution = await snContribution.minimumContribution();
                // Setting up contribution
                await sentToken.transfer(contributor, TEST_AMNT);
                await sentToken.connect(contributor).approve(snContribution, minContribution);
                await snContribution.connect(contributor).contributeFunds(minContribution);

                // Attempting to withdraw before 24 hours
                await network.provider.send("evm_increaseTime", [60 * 60 * 23]); // Fast forward time by 23 hours
                await network.provider.send("evm_mine");

                // This withdrawal should fail
                await expect(snContribution.connect(contributor).withdrawContribution())
                    .to.be.revertedWith("Withdrawal unavailable: 24 hours have not passed");
            });

            it("Should allow withdrawal and return funds after 24 hours have passed", async function () {
                const [owner, contributor] = await ethers.getSigners();
                const minContribution = await snContribution.minimumContribution();
                // Setting up contribution
                await sentToken.transfer(contributor, TEST_AMNT);
                await sentToken.connect(contributor).approve(snContribution, minContribution);
                await snContribution.connect(contributor).contributeFunds(minContribution);

                // Waiting for 24 hours
                await network.provider.send("evm_increaseTime", [60 * 60 * 24]); // Fast forward time by 24 hours
                await network.provider.send("evm_mine");

                // Checking the initial balance before withdrawal
                const initialBalance = await sentToken.balanceOf(contributor.getAddress());

                // Performing the withdrawal
                await expect(snContribution.connect(contributor).withdrawContribution())
                    .to.emit(snContribution, "WithdrawContribution")
                    .withArgs(await contributor.getAddress(), minContribution);

                // Verify that the funds have returned to the contributor
                const finalBalance = await sentToken.balanceOf(contributor.getAddress());
                expect(finalBalance).to.equal(initialBalance + minContribution);
            });
        });
    });
<<<<<<< HEAD
=======
});

describe("ServiceNodeContribution minimum contribution tests", function () {
    let MockERC20;
    let mockERC20;
    let ServiceNodeRewards;
    let serviceNodeRewards;
    let ServiceNodeContributionFactory;
    let serviceNodeContributionFactory;
    let serviceNodeContribution;

    beforeEach(async function () {
        // Deploy a mock ERC20 token
        try {
            // Deploy a mock ERC20 token
            MockERC20 = await ethers.getContractFactory("MockERC20");
            mockERC20 = await MockERC20.deploy("SENT Token", "SENT", 9);
        } catch (error) {
            console.error("Error deploying MockERC20:", error);
        }

        ServiceNodeRewards = await ethers.getContractFactory("MockServiceNodeRewards");
        serviceNodeRewards = await ServiceNodeRewards.deploy(mockERC20, STAKING_TEST_AMNT);

        ServiceNodeContributionFactory = await ethers.getContractFactory("ServiceNodeContributionFactory");
        serviceNodeContributionFactory = await ServiceNodeContributionFactory.deploy(serviceNodeRewards);
        const [owner, operator, contributor] = await ethers.getSigners();
        const tx = await serviceNodeContributionFactory.connect(operator).deployContributionContract([0,0],[0,0,0,0]);
        const receipt = await tx.wait();
        const event = receipt.logs[0];
        expect(event.eventName).to.equal("NewServiceNodeContributionContract");
        const serviceNodeContributionAddress = event.args[0]; // This should be the address of the newly deployed contract
        serviceNodeContribution = await ethers.getContractAt("ServiceNodeContribution", serviceNodeContributionAddress);
    });


    it('should return the correct minimum contribution when there is one last contributor', async function () {
        const contributionRemaining = 100;
        const numberContributors = 9;
        const maxContributors = 10;

        const minimumContribution = await serviceNodeContribution._minimumContribution(
            contributionRemaining,
            numberContributors,
            maxContributors
        );

        expect(minimumContribution).to.equal(100);
    });

    it('should return the correct minimum contribution when there are no contributors', async function () {
        const contributionRemaining = 15000;
        const numberContributors = 0;
        const maxContributors = 4;

        const minimumContribution = await serviceNodeContribution._minimumContribution(
            contributionRemaining,
            numberContributors,
            maxContributors
        );

        expect(minimumContribution).to.equal(3750);
    });

    it('should equally split minimum contribution', async function () {
        let contributionRemaining = BigInt(15000)
        let numberContributors = 0;
        const maxContributors = 4;
        for (let numberContributors = 0; numberContributors < maxContributors; numberContributors++) {
            const minimumContribution = await serviceNodeContribution._minimumContribution( contributionRemaining, numberContributors, maxContributors);
            contributionRemaining -= minimumContribution;
            expect(minimumContribution).to.equal(3750);
        }
        expect(contributionRemaining).to.equal(0)
    });

    it('should return the correct minimum contribution after a single contributor', async function () {
        const contributionRemaining = 15000 - 3750;
        const numberContributors = 1;
        const maxContributors = 10;

        const minimumContribution = await serviceNodeContribution._minimumContribution(
            contributionRemaining,
            numberContributors,
            maxContributors
        );

        expect(minimumContribution).to.equal(1250);
    });
>>>>>>> ef6edafc
});<|MERGE_RESOLUTION|>--- conflicted
+++ resolved
@@ -3,9 +3,7 @@
 
 // NOTE: Constants
 const STAKING_TEST_AMNT = 15000000000000
-<<<<<<< HEAD
 const TEST_AMNT         = 50000000000000
-const MAX_CONTRIBUTORS  = 10;
 
 // Withdraw a contributor from the service node contribution contract
 // `snContribution`. This function expects to succeed (e.g. the contributor must
@@ -21,19 +19,6 @@
     for (let index = 0; index < contributorAddressesLength; index++) {
         const address = await snContribution.contributorAddresses(index);
         contributorArrayBefore.push(address);
-=======
-const TEST_AMNT = 50000000000000
-
-describe("ServiceNodeContributionFactory Contract Tests", function () {
-  it("Should deploy and set the staking rewards contract address correctly", async function () {
-    // Deploy a mock ERC20 token
-    try {
-        // Deploy a mock ERC20 token
-        MockERC20 = await ethers.getContractFactory("MockERC20");
-        mockERC20 = await MockERC20.deploy("SENT Token", "SENT", 9);
-    } catch (error) {
-        console.error("Error deploying MockERC20:", error);
->>>>>>> ef6edafc
     }
 
     // NOTE: Withdraw contribution
@@ -42,13 +27,8 @@
     // NOTE: Test stake is withdrawn to contributor
     expect(await sentToken.balanceOf(contributor)).to.equal(contributorTokenBalanceBefore + contributorAmount);
 
-<<<<<<< HEAD
     // NOTE: Test repeated withdraw is reverted
     await expect(snContribution.connect(contributor).withdrawContribution()).to.be.reverted;
-=======
-    const ServiceNodeContributionFactory = await ethers.getContractFactory("ServiceNodeContributionFactory");
-    const serviceNodeContributionFactory = await ServiceNodeContributionFactory.deploy(serviceNodeRewards);
->>>>>>> ef6edafc
 
     // NOTE: Test contract state
     expect(await snContribution.totalContribution()).to.equal(totalContribution - contributorAmount);
@@ -100,17 +80,12 @@
         // NOTE: Deploy contract instances
         sentToken             = await sentTokenContractFactory.deploy("SENT Token", "SENT", 9);
         snRewards             = await snRewardsContractFactory.deploy(sentToken, STAKING_TEST_AMNT);
-        snContributionFactory = await snContributionContractFactory.deploy(snRewards, MAX_CONTRIBUTORS);
+        snContributionFactory = await snContributionContractFactory.deploy(snRewards);
     });
 
-<<<<<<< HEAD
     it("Verify staking rewards contract is set", async function () {
         expect(await snContributionFactory.stakingRewardsContract()).to
                                                                     .equal(await snRewards.getAddress());
-=======
-        ServiceNodeContributionFactory = await ethers.getContractFactory("ServiceNodeContributionFactory");
-        serviceNodeContributionFactory = await ServiceNodeContributionFactory.deploy(serviceNodeRewards);
->>>>>>> ef6edafc
     });
 
     it("Allows deployment of multi-sn contribution contract and emits log correctly", async function () {
@@ -711,96 +686,4 @@
             });
         });
     });
-<<<<<<< HEAD
-=======
-});
-
-describe("ServiceNodeContribution minimum contribution tests", function () {
-    let MockERC20;
-    let mockERC20;
-    let ServiceNodeRewards;
-    let serviceNodeRewards;
-    let ServiceNodeContributionFactory;
-    let serviceNodeContributionFactory;
-    let serviceNodeContribution;
-
-    beforeEach(async function () {
-        // Deploy a mock ERC20 token
-        try {
-            // Deploy a mock ERC20 token
-            MockERC20 = await ethers.getContractFactory("MockERC20");
-            mockERC20 = await MockERC20.deploy("SENT Token", "SENT", 9);
-        } catch (error) {
-            console.error("Error deploying MockERC20:", error);
-        }
-
-        ServiceNodeRewards = await ethers.getContractFactory("MockServiceNodeRewards");
-        serviceNodeRewards = await ServiceNodeRewards.deploy(mockERC20, STAKING_TEST_AMNT);
-
-        ServiceNodeContributionFactory = await ethers.getContractFactory("ServiceNodeContributionFactory");
-        serviceNodeContributionFactory = await ServiceNodeContributionFactory.deploy(serviceNodeRewards);
-        const [owner, operator, contributor] = await ethers.getSigners();
-        const tx = await serviceNodeContributionFactory.connect(operator).deployContributionContract([0,0],[0,0,0,0]);
-        const receipt = await tx.wait();
-        const event = receipt.logs[0];
-        expect(event.eventName).to.equal("NewServiceNodeContributionContract");
-        const serviceNodeContributionAddress = event.args[0]; // This should be the address of the newly deployed contract
-        serviceNodeContribution = await ethers.getContractAt("ServiceNodeContribution", serviceNodeContributionAddress);
-    });
-
-
-    it('should return the correct minimum contribution when there is one last contributor', async function () {
-        const contributionRemaining = 100;
-        const numberContributors = 9;
-        const maxContributors = 10;
-
-        const minimumContribution = await serviceNodeContribution._minimumContribution(
-            contributionRemaining,
-            numberContributors,
-            maxContributors
-        );
-
-        expect(minimumContribution).to.equal(100);
-    });
-
-    it('should return the correct minimum contribution when there are no contributors', async function () {
-        const contributionRemaining = 15000;
-        const numberContributors = 0;
-        const maxContributors = 4;
-
-        const minimumContribution = await serviceNodeContribution._minimumContribution(
-            contributionRemaining,
-            numberContributors,
-            maxContributors
-        );
-
-        expect(minimumContribution).to.equal(3750);
-    });
-
-    it('should equally split minimum contribution', async function () {
-        let contributionRemaining = BigInt(15000)
-        let numberContributors = 0;
-        const maxContributors = 4;
-        for (let numberContributors = 0; numberContributors < maxContributors; numberContributors++) {
-            const minimumContribution = await serviceNodeContribution._minimumContribution( contributionRemaining, numberContributors, maxContributors);
-            contributionRemaining -= minimumContribution;
-            expect(minimumContribution).to.equal(3750);
-        }
-        expect(contributionRemaining).to.equal(0)
-    });
-
-    it('should return the correct minimum contribution after a single contributor', async function () {
-        const contributionRemaining = 15000 - 3750;
-        const numberContributors = 1;
-        const maxContributors = 10;
-
-        const minimumContribution = await serviceNodeContribution._minimumContribution(
-            contributionRemaining,
-            numberContributors,
-            maxContributors
-        );
-
-        expect(minimumContribution).to.equal(1250);
-    });
->>>>>>> ef6edafc
 });