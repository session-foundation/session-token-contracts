const { expect } = require("chai");
const { ethers, upgrades } = require("hardhat");

async function verifySeedData(contractSN, seedEntry) {
    expect(contractSN.pubkey[0]).to.equal(BigInt(seedEntry.pubkey.X));
    expect(contractSN.pubkey[1]).to.equal(BigInt(seedEntry.pubkey.Y));
    expect(contractSN.deposit).to.equal(BigInt(seedEntry.deposit));
    expect(contractSN.contributors.length).to.equal(seedEntry.contributors.length);
    for (let contributorIndex = 0; contributorIndex < contractSN.contributors.length; contributorIndex++) {
        expect(BigInt(contractSN.contributors[0].addr)).to.equal(BigInt(seedEntry.contributors[contributorIndex].addr));
        expect(contractSN.contributors[0].stakedAmount).to.equal(seedEntry.contributors[contributorIndex].stakedAmount);
    }
}

describe("ServiceNodeRewards Contract Tests", function () {
    let MockERC20;
    let mockERC20;
    let ServiceNodeRewards;
    let serviceNodeRewards;
    let owner;
    let foundationPool;

    beforeEach(async function () {
        // Deploy a mock ERC20 token
        try {
            // Deploy a mock ERC20 token
            MockERC20 = await ethers.getContractFactory("MockERC20");
            mockERC20 = await MockERC20.deploy("SENT Token", "SENT", 18);
        } catch (error) {
            console.error("Error deploying MockERC20:", error);
        }

        // Get signers
        [owner, foundationPool] = await ethers.getSigners();

        ServiceNodeRewardsMaster = await ethers.getContractFactory("ServiceNodeRewards");
        serviceNodeRewards = await upgrades.deployProxy(ServiceNodeRewardsMaster, 
            [ await mockERC20.getAddress(),              // token address
            await foundationPool.getAddress(),         // foundation pool address
            15000,                          // staking requirement
            10,                             // max contributors
            0,                              // liquidator reward ratio
            0,                              // pool share of liquidation ratio
            1                               // recipient ratio
            ]);
    });

    it("Should deploy and set the correct owner", async function () {
        expect(await serviceNodeRewards.owner()).to.equal(owner.address);
    });

    it("Should have zero service nodes", async function () {
        expect(await serviceNodeRewards.totalNodes()).to.equal(0);
    });

    describe("Seeding the public key as owner", function () {

        it("Should correctly seed public key list with a single item", async function () {
            const seedData = [
                {
                    pubkey: {
                        X: "0x0b5e634d0407c021e9e9dd9d03c4965810e236fef0955ab345e1d049a0438ec6",
                        Y: "0x1dbb7bf2b1f5340d4b5c466a0641b00cd3a9d9588c7bcad1c3158bdcc65c3332",
                    },
                    deposit: 1000,
                    contributors: [
                        {
                            addr: "0x66d801a70615979d82c304b7db374d11c232db66",
                            stakedAmount: 1000,
                        }
                    ]
                },
            ];

<<<<<<< HEAD
            // Convert BigInt to hex strings
            const pkX = [P[0]];
            const pkY = [P[1]];
            const amounts = [1000]; // Example token amounts

            await serviceNodeRewards.connect(owner).seedPublicKeyList(pkX, pkY, amounts);

            expect(await serviceNodeRewards.totalNodes()).to.equal(1);
            let aggregate_pubkey = await serviceNodeRewards.aggregatePubkey();
            expect(aggregate_pubkey).to.deep.equal(P);
=======
            await serviceNodeRewards.connect(owner).seedPublicKeyList(seedData);
            expect(await serviceNodeRewards.serviceNodesLength()).to.equal(1);
            let aggregate_pubkey = await serviceNodeRewards.aggregatePubkey();
            expect(aggregate_pubkey[0] == seedData[0].pubkey.X)
            expect(aggregate_pubkey[1] == seedData[0].pubkey.Y)
            verifySeedData(await serviceNodeRewards.serviceNodes(1), seedData[0]);
>>>>>>> 7b785dde
        });

        it("Should correctly seed public key list with multiple items", async function () {
            const seedData = [
                {
                    pubkey: {
                        X: "0x12c59fb45c483177873406e5b74a2e6914fe25a591185f30d2788e737da6f2ed",
                        Y: "0x016e56f330d11faaf90ec281b1c4184e98a52d4043075fcbe45a976de0f795ab",
                    },
                    deposit: 2000,
                    contributors: [
                        {
                            addr: "0x66d801a70615979d82c304b7db374d11c232db66",
                            stakedAmount: 2000,
                        }
                    ]
                },
                {
                    pubkey: {
                        X: "0x2ef6b73ab4486484de80681753a6a90c6a88a71f60aace9520fe6bb8bb8de34e",
                        Y: "0x29b8f2a87a758a89c394b121298b946dce9ada3226b5d008e54e54ddcd9e5227",
                    },
                    deposit: 2000,
                    contributors: [
                        {
                            addr: "0x66d801a70615979d82c304b7db374d11c232db66",
                            stakedAmount: 2000,
                        }
                    ]
                },
            ];

            await serviceNodeRewards.connect(owner).seedPublicKeyList(seedData);
            let expected_aggregate_pubkey = [
                BigInt("0x040a638a13320ea807115f1e7865c89c70d2d3df83e2e8c3eaea519e18b6e6b0"),
                BigInt("0x019081a4475388be53e1088f6ec0dd79f99fc794709b9cf8b1ad401a9c4d3413"),
            ];
            let aggregate_pubkey = await serviceNodeRewards.aggregatePubkey();
<<<<<<< HEAD
            expect(aggregate_pubkey).to.deep.equal(expected_aggregate_pubkey);

            expect(await serviceNodeRewards.totalNodes()).to.equal(2);
            expect(await serviceNodeRewards.allServiceNodeIDs()).to.deep.equal([[1n, 2n], [[P[0], P[1]], [P[2], P[3]]]]);
            expect(await serviceNodeRewards.allServiceNodePubkeys()).to.deep.equal([[P[0], P[1]], [P[2], P[3]]]);
=======
            expect(aggregate_pubkey[0] == expected_aggregate_pubkey[0])
            expect(aggregate_pubkey[1] == expected_aggregate_pubkey[1])

            // NOTE: We know that the sentinel node is reserved at the 0th ID.
            // Hence the 2 service nodes we added are at ID 1 and 2.
            expect(await serviceNodeRewards.serviceNodesLength()).to.equal(2);
            verifySeedData(await serviceNodeRewards.serviceNodes(1), seedData[0]);
            verifySeedData(await serviceNodeRewards.serviceNodes(2), seedData[1]);
>>>>>>> 7b785dde
        });

        it("Should fail to seed public key list with duplicate items", async function () {
            const seedData = [
                {
                    pubkey: {
                        X: "0x12c59fb45c483177873406e5b74a2e6914fe25a591185f30d2788e737da6f2ed",
                        Y: "0x016e56f330d11faaf90ec281b1c4184e98a52d4043075fcbe45a976de0f795ab",
                    },
                    deposit: 1000,
                    contributors: [
                        {
                            addr: "0x66d801a70615979d82c304b7db374d11c232db66",
                            stakedAmount: 1000,
                        }
                    ]
                },
                {
                    pubkey: {
                        X: "0x12c59fb45c483177873406e5b74a2e6914fe25a591185f30d2788e737da6f2ed",
                        Y: "0x016e56f330d11faaf90ec281b1c4184e98a52d4043075fcbe45a976de0f795ab",
                    },
                    deposit: 1000,
                    contributors: [
                        {
                            addr: "0x66d801a70615979d82c304b7db374d11c232db66",
                            stakedAmount: 1000,
                        }
                    ]
                },
            ];

            await expect(serviceNodeRewards.connect(owner).seedPublicKeyList(seedData))
                .to.be.revertedWithCustomError(serviceNodeRewards, "BLSPubkeyAlreadyExists")
        });
<<<<<<< HEAD
=======

        it("Fails when sum of contributor stakes do not add up the deposit amount", async function () {
            const seedData = [
                {
                    pubkey: {
                        X: "0x12c59fb45c483177873406e5b74a2e6914fe25a591185f30d2788e737da6f2ed",
                        Y: "0x016e56f330d11faaf90ec281b1c4184e98a52d4043075fcbe45a976de0f795ab",
                    },
                    deposit: 1000,
                    contributors: [
                        {
                            addr: "0x66d801a70615979d82c304b7db374d11c232db66",
                            stakedAmount: 500,
                        }
                    ]
                },
            ];

            await expect(serviceNodeRewards.connect(owner).seedPublicKeyList(seedData)).to.be.reverted;
        });

        it("Fails if deposit is 0", async function () {
            const seedData = [
                {
                    pubkey: {
                        X: "0x12c59fb45c483177873406e5b74a2e6914fe25a591185f30d2788e737da6f2ed",
                        Y: "0x016e56f330d11faaf90ec281b1c4184e98a52d4043075fcbe45a976de0f795ab",
                    },
                    deposit: 0,
                    contributors: [
                        {
                            addr: "0x66d801a70615979d82c304b7db374d11c232db66",
                            stakedAmount: 1000,
                        }
                    ]
                },
            ];

            await expect(serviceNodeRewards.connect(owner).seedPublicKeyList(seedData)).to.be.reverted;
        });

        it("Fails if the BLS pubkey is the zero key", async function () {
            const seedData = [
                {
                    pubkey: {
                        X: "0x0000000000000000000000000000000000000000000000000000000000000000",
                        Y: "0x0000000000000000000000000000000000000000000000000000000000000000",
                    },
                    deposit: 1000,
                    contributors: [
                        {
                            addr: "0x66d801a70615979d82c304b7db374d11c232db66",
                            stakedAmount: 1000,
                        }
                    ]
                },
            ];

            await expect(serviceNodeRewards.connect(owner).seedPublicKeyList(seedData)).to.be.reverted;
        });

        it("Fails if there are no contributors", async function () {
            const seedData = [
                {
                    pubkey: {
                        X: "0x12c59fb45c483177873406e5b74a2e6914fe25a591185f30d2788e737da6f2ed",
                        Y: "0x016e56f330d11faaf90ec281b1c4184e98a52d4043075fcbe45a976de0f795ab",
                    },
                    deposit: 1000,
                    contributors: []
                },
            ];

            await expect(serviceNodeRewards.connect(owner).seedPublicKeyList(seedData)).to.be.reverted;
        });

        it("Supports 10 contributors", async function () {
            seedData = [
                {
                    pubkey: {
                        X: "0x12c59fb45c483177873406e5b74a2e6914fe25a591185f30d2788e737da6f2ed",
                        Y: "0x016e56f330d11faaf90ec281b1c4184e98a52d4043075fcbe45a976de0f795ab",
                    },
                    deposit: 1000,
                    contributors: []
                },
            ];

            const contributorCount    = 10;
            const ethAddr             = "0x66d801a70615979d82c304b7db374d11c232db66";
            const stakePerContributor = seedData[0].deposit / contributorCount;
            for (let index = 0; index < contributorCount; index++) {
                seedData[0].contributors.push({addr: ethAddr, stakedAmount: stakePerContributor});
            }

            await serviceNodeRewards.connect(owner).seedPublicKeyList(seedData);
            expect(await serviceNodeRewards.serviceNodesLength()).to.equal(1);
            verifySeedData(await serviceNodeRewards.serviceNodes(1), seedData[0]);
        });

        it("Fails if there are 11 contributors (pre-migration Oxen has a 10 contributor limit)", async function () {
            seedData = [
                {
                    pubkey: {
                        X: "0x12c59fb45c483177873406e5b74a2e6914fe25a591185f30d2788e737da6f2ed",
                        Y: "0x016e56f330d11faaf90ec281b1c4184e98a52d4043075fcbe45a976de0f795ab",
                    },
                    deposit: 1100,
                    contributors: []
                },
            ];

            const contributorCount    = 11;
            const ethAddr             = "0x66d801a70615979d82c304b7db374d11c232db66";
            const stakePerContributor = seedData[0].deposit / contributorCount;
            for (let index = 0; index < contributorCount; index++) {
                seedData[0].contributors.push({addr: ethAddr, stakedAmount: stakePerContributor});
            }

            await expect(serviceNodeRewards.connect(owner).seedPublicKeyList(seedData)).to.be.reverted;
        });
>>>>>>> 7b785dde
    });
});
<|MERGE_RESOLUTION|>--- conflicted
+++ resolved
@@ -72,25 +72,12 @@
                 },
             ];
 
-<<<<<<< HEAD
-            // Convert BigInt to hex strings
-            const pkX = [P[0]];
-            const pkY = [P[1]];
-            const amounts = [1000]; // Example token amounts
-
-            await serviceNodeRewards.connect(owner).seedPublicKeyList(pkX, pkY, amounts);
-
-            expect(await serviceNodeRewards.totalNodes()).to.equal(1);
-            let aggregate_pubkey = await serviceNodeRewards.aggregatePubkey();
-            expect(aggregate_pubkey).to.deep.equal(P);
-=======
             await serviceNodeRewards.connect(owner).seedPublicKeyList(seedData);
             expect(await serviceNodeRewards.serviceNodesLength()).to.equal(1);
             let aggregate_pubkey = await serviceNodeRewards.aggregatePubkey();
-            expect(aggregate_pubkey[0] == seedData[0].pubkey.X)
-            expect(aggregate_pubkey[1] == seedData[0].pubkey.Y)
+            expect(aggregate_pubkey[0]).to.equal(seedData[0].pubkey.X)
+            expect(aggregate_pubkey[1]).to.equal(seedData[0].pubkey.Y)
             verifySeedData(await serviceNodeRewards.serviceNodes(1), seedData[0]);
->>>>>>> 7b785dde
         });
 
         it("Should correctly seed public key list with multiple items", async function () {
@@ -129,22 +116,14 @@
                 BigInt("0x019081a4475388be53e1088f6ec0dd79f99fc794709b9cf8b1ad401a9c4d3413"),
             ];
             let aggregate_pubkey = await serviceNodeRewards.aggregatePubkey();
-<<<<<<< HEAD
             expect(aggregate_pubkey).to.deep.equal(expected_aggregate_pubkey);
-
-            expect(await serviceNodeRewards.totalNodes()).to.equal(2);
-            expect(await serviceNodeRewards.allServiceNodeIDs()).to.deep.equal([[1n, 2n], [[P[0], P[1]], [P[2], P[3]]]]);
-            expect(await serviceNodeRewards.allServiceNodePubkeys()).to.deep.equal([[P[0], P[1]], [P[2], P[3]]]);
-=======
-            expect(aggregate_pubkey[0] == expected_aggregate_pubkey[0])
-            expect(aggregate_pubkey[1] == expected_aggregate_pubkey[1])
 
             // NOTE: We know that the sentinel node is reserved at the 0th ID.
             // Hence the 2 service nodes we added are at ID 1 and 2.
             expect(await serviceNodeRewards.serviceNodesLength()).to.equal(2);
+
             verifySeedData(await serviceNodeRewards.serviceNodes(1), seedData[0]);
             verifySeedData(await serviceNodeRewards.serviceNodes(2), seedData[1]);
->>>>>>> 7b785dde
         });
 
         it("Should fail to seed public key list with duplicate items", async function () {
@@ -180,8 +159,6 @@
             await expect(serviceNodeRewards.connect(owner).seedPublicKeyList(seedData))
                 .to.be.revertedWithCustomError(serviceNodeRewards, "BLSPubkeyAlreadyExists")
         });
-<<<<<<< HEAD
-=======
 
         it("Fails when sum of contributor stakes do not add up the deposit amount", async function () {
             const seedData = [
@@ -303,6 +280,5 @@
 
             await expect(serviceNodeRewards.connect(owner).seedPublicKeyList(seedData)).to.be.reverted;
         });
->>>>>>> 7b785dde
     });
 });
